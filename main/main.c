/*
 *   This file is part of DroneBridge: https://github.com/DroneBridge/ESP32
 *
 *   Copyright 2018 Wolfgang Christl
 *
 *   Licensed under the Apache License, Version 2.0 (the "License");
 *   you may not use this file except in compliance with the License.
 *   You may obtain a copy of the License at
 *
 *   http://www.apache.org/licenses/LICENSE-2.0
 *
 *   Unless required by applicable law or agreed to in writing, software
 *   distributed under the License is distributed on an "AS IS" BASIS,
 *   WITHOUT WARRANTIES OR CONDITIONS OF ANY KIND, either express or implied.
 *   See the License for the specific language governing permissions and
 *   limitations under the License.
 *
 */

#include <stdio.h>
#include <nvs_flash.h>
#include <esp_wifi_types.h>
#include <mdns.h>
#include <string.h>
#include <driver/gpio.h>
#include <lwip/apps/netbiosns.h>
#include "freertos/event_groups.h"
#include "esp_wifi.h"
#include "esp_log.h"
#include "esp_event.h"
#include "db_esp32_control.h"
#include "http_server.h"
#include "db_esp32_comm.h"
#include "db_protocol.h"
#include "esp_vfs_semihost.h"
#include "esp_spiffs.h"
#include "http_server.h"
#include "main.h"

#define DEFAULT_SCAN_LIST_SIZE 10
#define STA_MAXIMUM_RETRY  2

#define NVS_NAMESPACE "settings"
<<<<<<< HEAD
//#define USE_ALT_UART_CONFIG // for boards that have flash connected to GPIO 17/16 - will crash otherwise
=======
#define USE_ALT_UART_CONFIG // for boards that have flash connected to GPIO 17/16 - will crash otherwise
>>>>>>> 43998fd8

static const char *TAG = "DB_ESP32";

uint8_t DEFAULT_SSID[32] = "DroneBridge ESP32";
uint8_t DEFAULT_PWD[64] = "dronebridge";
char DEFAULT_AP_IP[32] = "192.168.2.1";
uint8_t DEFAULT_CHANNEL = 1;
uint8_t SERIAL_PROTOCOL = 4;  // 1=MSP, 4=MAVLink/transparent
# ifdef USE_ALT_UART_CONFIG
uint8_t DB_UART_PIN_TX = GPIO_NUM_33;
uint8_t DB_UART_PIN_RX = GPIO_NUM_32;
# else
uint8_t DB_UART_PIN_TX = GPIO_NUM_17;
uint8_t DB_UART_PIN_RX = GPIO_NUM_16;
#endif
int DB_UART_BAUD_RATE = 115200;
uint16_t TRANSPARENT_BUF_SIZE = 64;
uint8_t LTM_FRAME_NUM_BUFFER = 1;
uint8_t MSP_LTM_SAMEPORT = 0;


static int s_retry_num = 0;


static void wifi_event_handler(void *arg, esp_event_base_t event_base,
                               int32_t event_id, void *event_data) {
    if (event_base == WIFI_EVENT && event_id == WIFI_EVENT_AP_STACONNECTED) {
        wifi_event_ap_staconnected_t *event = (wifi_event_ap_staconnected_t *) event_data;
        ESP_LOGI(TAG, "Client connected - station:"MACSTR", AID=%d", MAC2STR(event->mac), event->aid);
    } else if (event_base == WIFI_EVENT && event_id == WIFI_EVENT_AP_STADISCONNECTED) {
        wifi_event_ap_stadisconnected_t *event = (wifi_event_ap_stadisconnected_t *) event_data;
        ESP_LOGI(TAG, "Client disconnected - station:"MACSTR", AID=%d", MAC2STR(event->mac), event->aid);
    } else if (event_base == WIFI_EVENT && event_id == WIFI_EVENT_AP_START) {
        ESP_LOGI(TAG, "AP started!");
    } else if (event_base == WIFI_EVENT && event_id == WIFI_EVENT_AP_STOP) {
        ESP_LOGI(TAG, "AP stopped!");
    } else if (event_base == WIFI_EVENT && event_id == WIFI_EVENT_STA_START) {
        ESP_LOGI(TAG, "STA started!");
        //esp_wifi_connect();
    } else if (event_base == WIFI_EVENT && event_id == WIFI_EVENT_STA_DISCONNECTED) {
        if (s_retry_num < STA_MAXIMUM_RETRY) {
            esp_wifi_connect();
            s_retry_num++;
            ESP_LOGI(TAG, "retry to connect to the AP");
        } else {
            ESP_LOGI(TAG,"connect to the AP fail");
        }
    } else if (event_base == IP_EVENT && event_id == IP_EVENT_STA_GOT_IP) {
        ip_event_got_ip_t* event = (ip_event_got_ip_t*) event_data;
        ESP_LOGI(TAG, "got ip:" IPSTR, IP2STR(&event->ip_info.ip));
        ESP_LOGI(TAG, "got gateway:" IPSTR, IP2STR(&event->ip_info.gw));
        s_retry_num = 0;
    }
}

void start_mdns_service() {
    //initialize mDNS service
    esp_err_t err = mdns_init();
    if (err) {
        printf("MDNS Init failed: %d\n", err);
        return;
    }
    ESP_ERROR_CHECK(mdns_hostname_set("dronebridge"));
    ESP_ERROR_CHECK(mdns_instance_name_set("DroneBridge for ESP32"));

    ESP_ERROR_CHECK(mdns_service_add(NULL, "_http", "_tcp", 80, NULL, 0));
    ESP_ERROR_CHECK(mdns_service_add(NULL, "_db_proxy", "_tcp", APP_PORT_PROXY, NULL, 0));
    ESP_ERROR_CHECK(mdns_service_add(NULL, "_db_comm", "_tcp", APP_PORT_COMM, NULL, 0));
    ESP_ERROR_CHECK(mdns_service_instance_name_set("_http", "_tcp", "DroneBridge for ESP32"));
}

#if CONFIG_WEB_DEPLOY_SEMIHOST
esp_err_t init_fs(void) {
    esp_err_t ret = esp_vfs_semihost_register(CONFIG_WEB_MOUNT_POINT, CONFIG_HOST_PATH_TO_MOUNT);
    if (ret != ESP_OK) {
        ESP_LOGE(TAG, "Failed to register semihost driver (%s)!", esp_err_to_name(ret));
        return ESP_FAIL;
    }
    return ESP_OK;
}
#endif


#if CONFIG_WEB_DEPLOY_SF

esp_err_t init_fs(void) {
    esp_vfs_spiffs_conf_t conf = {
            .base_path = CONFIG_WEB_MOUNT_POINT,
            .partition_label = NULL,
            .max_files = 5,
            .format_if_mount_failed = false
    };
    esp_err_t ret = esp_vfs_spiffs_register(&conf);

    if (ret != ESP_OK) {
        if (ret == ESP_FAIL) {
            ESP_LOGE(TAG, "Failed to mount or format filesystem");
        } else if (ret == ESP_ERR_NOT_FOUND) {
            ESP_LOGE(TAG, "Failed to find SPIFFS partition");
        } else {
            ESP_LOGE(TAG, "Failed to initialize SPIFFS (%s)", esp_err_to_name(ret));
        }
        return ESP_FAIL;
    }

    size_t total = 0, used = 0;
    ret = esp_spiffs_info(NULL, &total, &used);
    if (ret != ESP_OK) {
        ESP_LOGE(TAG, "Failed to get SPIFFS partition information (%s)", esp_err_to_name(ret));
    } else {
        ESP_LOGI(TAG, "Partition size: total: %d, used: %d", total, used);
    }
    return ESP_OK;
}

#endif

static void print_auth_mode(int authmode)
{
    switch (authmode) {
    case WIFI_AUTH_OPEN:
        ESP_LOGI(TAG, "Authmode \tWIFI_AUTH_OPEN");
        break;
    case WIFI_AUTH_WEP:
        ESP_LOGI(TAG, "Authmode \tWIFI_AUTH_WEP");
        break;
    case WIFI_AUTH_WPA_PSK:
        ESP_LOGI(TAG, "Authmode \tWIFI_AUTH_WPA_PSK");
        break;
    case WIFI_AUTH_WPA2_PSK:
        ESP_LOGI(TAG, "Authmode \tWIFI_AUTH_WPA2_PSK");
        break;
    case WIFI_AUTH_WPA_WPA2_PSK:
        ESP_LOGI(TAG, "Authmode \tWIFI_AUTH_WPA_WPA2_PSK");
        break;
    case WIFI_AUTH_WPA2_ENTERPRISE:
        ESP_LOGI(TAG, "Authmode \tWIFI_AUTH_WPA2_ENTERPRISE");
        break;
    case WIFI_AUTH_WPA3_PSK:
        ESP_LOGI(TAG, "Authmode \tWIFI_AUTH_WPA3_PSK");
        break;
    case WIFI_AUTH_WPA2_WPA3_PSK:
        ESP_LOGI(TAG, "Authmode \tWIFI_AUTH_WPA2_WPA3_PSK");
        break;
    default:
        ESP_LOGI(TAG, "Authmode \tWIFI_AUTH_UNKNOWN");
        break;
    }
}

static void print_cipher_type(int pairwise_cipher, int group_cipher)
{
    switch (pairwise_cipher) {
    case WIFI_CIPHER_TYPE_NONE:
        ESP_LOGI(TAG, "Pairwise Cipher \tWIFI_CIPHER_TYPE_NONE");
        break;
    case WIFI_CIPHER_TYPE_WEP40:
        ESP_LOGI(TAG, "Pairwise Cipher \tWIFI_CIPHER_TYPE_WEP40");
        break;
    case WIFI_CIPHER_TYPE_WEP104:
        ESP_LOGI(TAG, "Pairwise Cipher \tWIFI_CIPHER_TYPE_WEP104");
        break;
    case WIFI_CIPHER_TYPE_TKIP:
        ESP_LOGI(TAG, "Pairwise Cipher \tWIFI_CIPHER_TYPE_TKIP");
        break;
    case WIFI_CIPHER_TYPE_CCMP:
        ESP_LOGI(TAG, "Pairwise Cipher \tWIFI_CIPHER_TYPE_CCMP");
        break;
    case WIFI_CIPHER_TYPE_TKIP_CCMP:
        ESP_LOGI(TAG, "Pairwise Cipher \tWIFI_CIPHER_TYPE_TKIP_CCMP");
        break;
    default:
        ESP_LOGI(TAG, "Pairwise Cipher \tWIFI_CIPHER_TYPE_UNKNOWN");
        break;
    }

    switch (group_cipher) {
    case WIFI_CIPHER_TYPE_NONE:
        ESP_LOGI(TAG, "Group Cipher \tWIFI_CIPHER_TYPE_NONE");
        break;
    case WIFI_CIPHER_TYPE_WEP40:
        ESP_LOGI(TAG, "Group Cipher \tWIFI_CIPHER_TYPE_WEP40");
        break;
    case WIFI_CIPHER_TYPE_WEP104:
        ESP_LOGI(TAG, "Group Cipher \tWIFI_CIPHER_TYPE_WEP104");
        break;
    case WIFI_CIPHER_TYPE_TKIP:
        ESP_LOGI(TAG, "Group Cipher \tWIFI_CIPHER_TYPE_TKIP");
        break;
    case WIFI_CIPHER_TYPE_CCMP:
        ESP_LOGI(TAG, "Group Cipher \tWIFI_CIPHER_TYPE_CCMP");
        break;
    case WIFI_CIPHER_TYPE_TKIP_CCMP:
        ESP_LOGI(TAG, "Group Cipher \tWIFI_CIPHER_TYPE_TKIP_CCMP");
        break;
    default:
        ESP_LOGI(TAG, "Group Cipher \tWIFI_CIPHER_TYPE_UNKNOWN");
        break;
    }
}

static void wifi_scan(void)
{
    uint16_t number = DEFAULT_SCAN_LIST_SIZE;
    wifi_ap_record_t ap_info[DEFAULT_SCAN_LIST_SIZE];
    uint16_t ap_count = 0;
    memset(ap_info, 0, sizeof(ap_info));

    esp_wifi_scan_start(NULL, true);
    ESP_ERROR_CHECK(esp_wifi_scan_get_ap_records(&number, ap_info));
    ESP_ERROR_CHECK(esp_wifi_scan_get_ap_num(&ap_count));
    ESP_LOGI(TAG, "Total APs scanned = %u", ap_count);
    for (int i = 0; (i < DEFAULT_SCAN_LIST_SIZE) && (i < ap_count); i++) {
        ESP_LOGI(TAG, "SSID \t\t%s", ap_info[i].ssid);
        ESP_LOGI(TAG, "RSSI \t\t%d", ap_info[i].rssi);
        print_auth_mode(ap_info[i].authmode);
        if (ap_info[i].authmode != WIFI_AUTH_WEP) {
            print_cipher_type(ap_info[i].pairwise_cipher, ap_info[i].group_cipher);
        }
        ESP_LOGI(TAG, "Channel \t\t%d\n", ap_info[i].primary);
    }

}

void init_wifi(void) {
    ESP_ERROR_CHECK(esp_netif_init());
    ESP_ERROR_CHECK(esp_event_loop_create_default());
    esp_netif_t *esp_net = esp_netif_create_default_wifi_ap();
    esp_netif_t *esp_net_sta = esp_netif_create_default_wifi_sta();

    wifi_init_config_t cfg = WIFI_INIT_CONFIG_DEFAULT();
    ESP_ERROR_CHECK(esp_wifi_init(&cfg));

    ESP_ERROR_CHECK(esp_event_handler_instance_register(WIFI_EVENT,
                                                        ESP_EVENT_ANY_ID,
                                                        &wifi_event_handler,
                                                        NULL,
                                                        NULL));
    
    ESP_ERROR_CHECK(esp_event_handler_instance_register(IP_EVENT,
                                                        IP_EVENT_STA_GOT_IP,
                                                        &wifi_event_handler,
                                                        NULL,
                                                        NULL));


    wifi_config_t wifi_config = {
            .ap = {
                    .ssid = "DroneBridge_ESP32_Init",
                    .ssid_len = 0,
                    .authmode = WIFI_AUTH_WPA_PSK,
//                    .channel = DEFAULT_CHANNEL,
                    .ssid_hidden = 0,
                    .beacon_interval = 100,
                    .max_connection = 10
            },
    };
    wifi_config_t wifi_config_sta = {
            .sta = {
                    .ssid = "BlackMeshTest",
                    .password = "SomeWPA2PskKey"
            },
    };
    xthal_memcpy(wifi_config.ap.ssid, DEFAULT_SSID, 32);
    xthal_memcpy(wifi_config.ap.password, DEFAULT_PWD, 64);

    ESP_ERROR_CHECK(esp_wifi_set_mode(WIFI_MODE_APSTA));
    //ESP_ERROR_CHECK(esp_wifi_set_protocol(WIFI_IF_AP, WIFI_PROTOCOL_11B));
    ESP_ERROR_CHECK(esp_wifi_set_config(WIFI_IF_STA, &wifi_config_sta));
    ESP_ERROR_CHECK(esp_wifi_set_config(WIFI_IF_AP, &wifi_config));
    wifi_country_t wifi_country = {.cc = "DE", .schan = 1, .nchan = 13, .policy = WIFI_COUNTRY_POLICY_MANUAL};
    ESP_ERROR_CHECK(esp_wifi_set_country(&wifi_country));
    ESP_ERROR_CHECK(esp_wifi_start());

    esp_netif_ip_info_t ip;
    memset(&ip, 0, sizeof(esp_netif_ip_info_t));
    ip.ip.addr = ipaddr_addr(DEFAULT_AP_IP);
    ip.netmask.addr = ipaddr_addr("255.255.255.0");
    ip.gw.addr = ipaddr_addr(DEFAULT_AP_IP);
    ESP_ERROR_CHECK(esp_netif_dhcps_stop(esp_net));
    ESP_ERROR_CHECK(esp_netif_set_ip_info(esp_net, &ip));
    ESP_ERROR_CHECK(esp_netif_dhcps_start(esp_net));

    ESP_ERROR_CHECK(esp_netif_set_hostname(esp_net, "DBESP32"));
}

void write_settings_to_nvs() {
    ESP_LOGI(TAG,
             "Trying to save: ssid %s\nwifi_pass %s\nwifi_chan %i\nbaud %i\ngpio_tx %i\ngpio_rx %i\nproto %i\n"
             "trans_pack_size %i\nltm_per_packet %i\nmsp_ltm %i\nap_ip %s",
             DEFAULT_SSID, DEFAULT_PWD, DEFAULT_CHANNEL, DB_UART_BAUD_RATE, DB_UART_PIN_TX, DB_UART_PIN_RX,
             SERIAL_PROTOCOL, TRANSPARENT_BUF_SIZE, LTM_FRAME_NUM_BUFFER, MSP_LTM_SAMEPORT, DEFAULT_AP_IP);
    ESP_LOGI(TAG, "Saving to NVS %s", NVS_NAMESPACE);
    nvs_handle my_handle;
    ESP_ERROR_CHECK(nvs_open(NVS_NAMESPACE, NVS_READWRITE, &my_handle));
    ESP_ERROR_CHECK(nvs_set_str(my_handle, "ssid", (char *) DEFAULT_SSID));
    ESP_ERROR_CHECK(nvs_set_str(my_handle, "wifi_pass", (char *) DEFAULT_PWD));
    ESP_ERROR_CHECK(nvs_set_u8(my_handle, "wifi_chan", DEFAULT_CHANNEL));
    ESP_ERROR_CHECK(nvs_set_i32(my_handle, "baud", DB_UART_BAUD_RATE));
    ESP_ERROR_CHECK(nvs_set_u8(my_handle, "gpio_tx", DB_UART_PIN_TX));
    ESP_ERROR_CHECK(nvs_set_u8(my_handle, "gpio_rx", DB_UART_PIN_RX));
    ESP_ERROR_CHECK(nvs_set_u8(my_handle, "proto", SERIAL_PROTOCOL));
    ESP_ERROR_CHECK(nvs_set_u16(my_handle, "trans_pack_size", TRANSPARENT_BUF_SIZE));
    ESP_ERROR_CHECK(nvs_set_u8(my_handle, "ltm_per_packet", LTM_FRAME_NUM_BUFFER));
    ESP_ERROR_CHECK(nvs_set_u8(my_handle, "msp_ltm", MSP_LTM_SAMEPORT));
    ESP_ERROR_CHECK(nvs_set_str(my_handle, "ap_ip", DEFAULT_AP_IP));
    ESP_ERROR_CHECK(nvs_commit(my_handle));
    nvs_close(my_handle);
}


void read_settings_nvs() {
    nvs_handle my_handle;
    if (nvs_open(NVS_NAMESPACE, NVS_READONLY, &my_handle) != ESP_OK) {
        // First start
        nvs_close(my_handle);
        ESP_ERROR_CHECK(nvs_flash_erase());
        ESP_ERROR_CHECK(nvs_flash_init());
        write_settings_to_nvs();
    } else {
        ESP_LOGI(TAG, "Reading settings from NVS");
        size_t required_size = 0;
        ESP_ERROR_CHECK(nvs_get_str(my_handle, "ssid", NULL, &required_size));
        char *ssid = malloc(required_size);
        ESP_ERROR_CHECK(nvs_get_str(my_handle, "ssid", ssid, &required_size));
        memcpy(DEFAULT_SSID, ssid, required_size);

        ESP_ERROR_CHECK(nvs_get_str(my_handle, "wifi_pass", NULL, &required_size));
        char *wifi_pass = malloc(required_size);
        ESP_ERROR_CHECK(nvs_get_str(my_handle, "wifi_pass", wifi_pass, &required_size));
        memcpy(DEFAULT_PWD, wifi_pass, required_size);

        ESP_ERROR_CHECK(nvs_get_str(my_handle, "ap_ip", NULL, &required_size));
        char *ap_ip = malloc(required_size);
        ESP_ERROR_CHECK(nvs_get_str(my_handle, "ap_ip", ap_ip, &required_size));
        memcpy(DEFAULT_AP_IP, ap_ip, required_size);

        ESP_ERROR_CHECK(nvs_get_u8(my_handle, "wifi_chan", &DEFAULT_CHANNEL));
        ESP_ERROR_CHECK(nvs_get_i32(my_handle, "baud", &DB_UART_BAUD_RATE));
        ESP_ERROR_CHECK(nvs_get_u8(my_handle, "gpio_tx", &DB_UART_PIN_TX));
        ESP_ERROR_CHECK(nvs_get_u8(my_handle, "gpio_rx", &DB_UART_PIN_RX));
        ESP_ERROR_CHECK(nvs_get_u8(my_handle, "proto", &SERIAL_PROTOCOL));
        ESP_ERROR_CHECK(nvs_get_u16(my_handle, "trans_pack_size", &TRANSPARENT_BUF_SIZE));
        ESP_ERROR_CHECK(nvs_get_u8(my_handle, "ltm_per_packet", &LTM_FRAME_NUM_BUFFER));
        ESP_ERROR_CHECK(nvs_get_u8(my_handle, "msp_ltm", &MSP_LTM_SAMEPORT));
        nvs_close(my_handle);
        free(wifi_pass);
        free(ssid);
        free(ap_ip);
    }
}

void app_main() {
    esp_err_t ret = nvs_flash_init();
    if (ret == ESP_ERR_NVS_NO_FREE_PAGES) {
        ESP_ERROR_CHECK(nvs_flash_erase());
        ret = nvs_flash_init();
    }
    ESP_ERROR_CHECK(ret);
    read_settings_nvs();
    esp_log_level_set("*", ESP_LOG_DEBUG);
    init_wifi();
    
    wifi_scan();
    esp_wifi_connect();
    
    start_mdns_service();
    netbiosns_init();
    netbiosns_set_name("dronebridge");

    ESP_ERROR_CHECK(init_fs());

    control_module();
    ESP_ERROR_CHECK(start_rest_server(CONFIG_WEB_MOUNT_POINT));
    communication_module();
}<|MERGE_RESOLUTION|>--- conflicted
+++ resolved
@@ -41,11 +41,7 @@
 #define STA_MAXIMUM_RETRY  2
 
 #define NVS_NAMESPACE "settings"
-<<<<<<< HEAD
-//#define USE_ALT_UART_CONFIG // for boards that have flash connected to GPIO 17/16 - will crash otherwise
-=======
-#define USE_ALT_UART_CONFIG // for boards that have flash connected to GPIO 17/16 - will crash otherwise
->>>>>>> 43998fd8
+//#define USE_ALT_UART_CONFIG // for boards that have flash connected to GPIO 17/16 (will crash otherwise), remove // in front
 
 static const char *TAG = "DB_ESP32";
 
